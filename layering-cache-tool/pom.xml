--- conflicted
+++ resolved
@@ -5,11 +5,7 @@
     <parent>
         <artifactId>layering-cache</artifactId>
         <groupId>com.github.xiaolyuh</groupId>
-<<<<<<< HEAD
-        <version>1.1.1</version>
-=======
         <version>1.1.2</version>
->>>>>>> c00c106a
     </parent>
     <modelVersion>4.0.0</modelVersion>
 
@@ -22,11 +18,7 @@
         <dependency>
             <groupId>com.github.xiaolyuh</groupId>
             <artifactId>layering-cache-core</artifactId>
-<<<<<<< HEAD
-            <version>1.1.1</version>
-=======
             <version>1.1.2</version>
->>>>>>> c00c106a
         </dependency>
 
         <dependency>
